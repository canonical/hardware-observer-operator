--- conflicted
+++ resolved
@@ -890,14 +890,6 @@
 
         assert self.harness.charm._dashboards() == ["./src/dashboards_smart_ctl"]
 
-<<<<<<< HEAD
-    @mock.patch("service.get_bmc_address")
-    def test_block_wrong_dcgm_config(self, _):
-        self.harness.update_config({"dcgm-snap-channel": "wrong-format"})
-        self.harness.begin()
-        self.assertTrue(isinstance(self.harness.charm.model.unit.status, ops.BlockedStatus))
-        self.assertIn("Channel must be in the form", self.harness.charm.model.unit.status.message)
-=======
     @mock.patch("charm.HardwareObserverCharm.exporters", new_callable=mock.PropertyMock)
     @mock.patch.object(HardwareObserverCharm, "stored_tools", new_callable=mock.PropertyMock)
     @mock.patch("src.charm.shutil.copy")
@@ -924,4 +916,10 @@
         self.harness.charm._set_prometheus_alert_rules()
 
         mock_unlink.assert_called_with(missing_ok=True)
->>>>>>> bf732ad3
+
+    @mock.patch("service.get_bmc_address")
+    def test_block_wrong_dcgm_config(self, _):
+        self.harness.update_config({"dcgm-snap-channel": "wrong-format"})
+        self.harness.begin()
+        self.assertTrue(isinstance(self.harness.charm.model.unit.status, ops.BlockedStatus))
+        self.assertIn("Channel must be in the form", self.harness.charm.model.unit.status.message)