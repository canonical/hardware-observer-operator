"""Exporter service helper."""

import os
from functools import wraps
from logging import getLogger
from pathlib import Path
<<<<<<< HEAD
from typing import Any, Callable, Dict, List, Tuple
=======
from typing import Any, Callable, Dict, Optional, Tuple
>>>>>>> 5cda62a5

from charms.operator_libs_linux.v1 import systemd
from jinja2 import Environment, FileSystemLoader

from config import (
    EXPORTER_COLLECTOR_MAPPING,
    EXPORTER_CONFIG_PATH,
    EXPORTER_CONFIG_TEMPLATE,
    EXPORTER_NAME,
    EXPORTER_SERVICE_PATH,
    EXPORTER_SERVICE_TEMPLATE,
    HWTool,
)

logger = getLogger(__name__)


def check_installed(func: Callable) -> Callable:
    """Ensure exporter service and exporter config is installed before running operations."""

    @wraps(func)
    def wrapper(self: Any, *args: Tuple[Any], **kwargs: Dict[str, Any]) -> Any:
        """Wrap func."""
        config_path = Path(EXPORTER_CONFIG_PATH)
        service_path = Path(EXPORTER_SERVICE_PATH)
        if not config_path.exists() or not service_path.exists():
            logger.error("Exporter is not installed properly.")
            logger.error("Failed to run '%s'", func.__name__)
            return False
        return_value = func(self, *args, **kwargs)
        return return_value

    return wrapper


class ExporterError(Exception):
    """Custom exception for exporter errors.

    This will cause juju to set the charm in ErrorStatus.
    """


class ExporterTemplate:
    """Jinja template helper class for exporter."""

    def __init__(self, search_path: Path):
        """Initialize template class."""
        self.environment = Environment(loader=FileSystemLoader(search_path / "templates"))
        self.config_template = self.environment.get_template(EXPORTER_CONFIG_TEMPLATE)
        self.service_template = self.environment.get_template(EXPORTER_SERVICE_TEMPLATE)

    def _install(self, path: Path, content: str, mode: Optional[int] = None) -> bool:
        """Install file."""
        success = True
        try:
            logger.info("Writing file to %s.", path)
            fileobj = (
                os.fdopen(os.open(path, os.O_CREAT | os.O_WRONLY, mode), "w", encoding="utf-8")
                if mode
                # create file with default permissions based on default OS umask
                else open(path, "w", encoding="utf-8")  # pylint: disable=consider-using-with
            )
            with fileobj as file:
                file.write(content)

        except (NotADirectoryError, PermissionError) as err:
            logger.error(err)
            logger.info("Writing file to %s - Failed.", path)
            success = False
        else:
            logger.info("Writing file to %s - Done.", path)
        return success

    def _uninstall(self, path: Path) -> bool:
        """Uninstall file."""
        success = True
        try:
            logger.info("Removing file '%s'.", path)
            if path.exists():
                path.unlink()
        except PermissionError as err:
            logger.error(err)
            logger.info("Removing file '%s' - Failed.", path)
            success = False
        else:
            logger.info("Removing file '%s' - Done.", path)
        return success

    # pylint: disable=too-many-arguments
    def render_config(
        self,
        port: int,
        level: str,
        collect_timeout: int,
        redfish_conn_params: dict,
        hw_tools: List[HWTool],
    ) -> bool:
        """Render and install exporter config file."""
        collectors = []
        for tool in hw_tools:
            collector = EXPORTER_COLLECTOR_MAPPING.get(tool)
            if collector is not None:
                collectors += collector
        content = self.config_template.render(
            PORT=port,
            LEVEL=level,
            COLLECT_TIMEOUT=collect_timeout,
            COLLECTORS=collectors,
            REDFISH_ENABLE=redfish_conn_params != {},
            REDFISH_HOST=redfish_conn_params.get("host", ""),
            REDFISH_USERNAME=redfish_conn_params.get("username", ""),
            REDFISH_PASSWORD=redfish_conn_params.get("password", ""),
            REDFISH_CLIENT_TIMEOUT=redfish_conn_params.get("timeout", ""),
        )
        return self._install(EXPORTER_CONFIG_PATH, content, mode=0o600)

    def render_service(self, charm_dir: str, config_file: str) -> bool:
        """Render and install exporter service file."""
        content = self.service_template.render(CHARMDIR=charm_dir, CONFIG_FILE=config_file)
        return self._install(EXPORTER_SERVICE_PATH, content)

    def remove_config(self) -> bool:
        """Remove exporter config file."""
        return self._uninstall(EXPORTER_CONFIG_PATH)

    def remove_service(self) -> bool:
        """Remove exporter service file."""
        return self._uninstall(EXPORTER_SERVICE_PATH)


class Exporter:
    """A class representing the exporter and the metric endpoints."""

    def __init__(self, charm_dir: Path) -> None:
        """Initialize the class."""
        self.charm_dir = charm_dir
        self.template = ExporterTemplate(charm_dir)

    # pylint: disable=too-many-arguments
    def install(
        self,
        port: int,
        level: str,
        redfish_conn_params: dict,
        collect_timeout: int,
        hw_tool_enable_list: List,
    ) -> bool:
        """Install the exporter."""
        logger.info("Installing %s.", EXPORTER_NAME)
        success = self.template.render_config(
            port=port,
            level=level,
            redfish_conn_params=redfish_conn_params,
            collect_timeout=collect_timeout,
            hw_tools=hw_tool_enable_list,
        )
        success = self.template.render_service(str(self.charm_dir), str(EXPORTER_CONFIG_PATH))
        if not success:
            logger.error("Failed to install %s.", EXPORTER_NAME)
            return success
        systemd.daemon_reload()
        logger.info("%s installed.", EXPORTER_NAME)
        return success

    def uninstall(self) -> bool:
        """Uninstall the exporter."""
        logger.info("Uninstalling %s.", EXPORTER_NAME)
        success = self.template.remove_config()
        success = self.template.remove_service()
        if not success:
            logger.error("Failed to uninstall %s.", EXPORTER_NAME)
            return success
        systemd.daemon_reload()
        logger.info("%s uninstalled.", EXPORTER_NAME)
        return success

    @check_installed
    def stop(self) -> None:
        """Stop the exporter daemon."""
        systemd.service_stop(EXPORTER_NAME)

    @check_installed
    def start(self) -> None:
        """Start the exporter daemon."""
        systemd.service_start(EXPORTER_NAME)

    @check_installed
    def restart(self) -> None:
        """Restart the exporter daemon."""
        systemd.service_restart(EXPORTER_NAME)

    @check_installed
    def enable(self) -> None:
        """Enable the exporter service."""
        systemd.service_enable(EXPORTER_NAME)

    @check_installed
    def disable(self) -> None:
        """Restart the exporter service."""
        systemd.service_disable(EXPORTER_NAME)

    @check_installed
    def check_active(self) -> bool:
        """Check if the exporter is active or not."""
        return systemd.service_running(EXPORTER_NAME)

    @check_installed
    def check_health(self) -> bool:
        """Check if the exporter daemon is healthy or not."""
        return not systemd.service_failed(EXPORTER_NAME)<|MERGE_RESOLUTION|>--- conflicted
+++ resolved
@@ -4,11 +4,7 @@
 from functools import wraps
 from logging import getLogger
 from pathlib import Path
-<<<<<<< HEAD
-from typing import Any, Callable, Dict, List, Tuple
-=======
-from typing import Any, Callable, Dict, Optional, Tuple
->>>>>>> 5cda62a5
+from typing import Any, Callable, Dict, List, Optional, Tuple
 
 from charms.operator_libs_linux.v1 import systemd
 from jinja2 import Environment, FileSystemLoader
