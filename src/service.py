"""Exporter service helper."""

import os
<<<<<<< HEAD
import subprocess
=======
import shutil
>>>>>>> a4fad0b1
from abc import ABC, abstractmethod
from logging import getLogger
from pathlib import Path
from time import sleep
from typing import Any, Dict, Optional, Set, Tuple

from charms.operator_libs_linux.v1 import systemd
from charms.operator_libs_linux.v2 import snap
from jinja2 import Environment, FileSystemLoader
from ops.model import ConfigData
from redfish import redfish_client
from redfish.rest.v1 import InvalidCredentialsError

from config import (
    HARDWARE_EXPORTER_COLLECTOR_MAPPING,
    HARDWARE_EXPORTER_SETTINGS,
    ExporterSettings,
    HWTool,
)
from hardware import get_bmc_address
from hw_tools import DCGMExporterStrategy, SmartCtlExporterStrategy, SnapStrategy

logger = getLogger(__name__)


class ExporterError(Exception):
    """Custom exception for exporter errors.

    This will cause juju to set the charm in ErrorStatus.
    """


class BaseExporter(ABC):
    """A class representing the exporter and the metric endpoints."""

    config: ConfigData
    exporter_name: str
    port: int
    log_level: str

    @staticmethod
    @abstractmethod
    def hw_tools() -> Set[HWTool]:
        """Return hardware tools to watch."""

    @abstractmethod
    def install(self) -> bool:
        """Install the exporter."""

    @abstractmethod
    def uninstall(self) -> bool:
        """Uninstall the exporter."""

    @abstractmethod
    def check_health(self) -> bool:
        """Check if the exporter daemon is healthy or not."""

    @abstractmethod
    def restart(self) -> None:
        """Restart exporter service with retry."""

    @abstractmethod
    def enable_and_start(self) -> None:
        """Enable and start the exporter services."""

    @abstractmethod
    def disable_and_stop(self) -> None:
        """Disable and stop the exporter services."""

    @abstractmethod
    def configure(self) -> bool:
        """Set exporter config."""

    def validate_exporter_configs(self) -> Tuple[bool, str]:
        """Validate the static and runtime config options for the exporter."""
        if not 1 <= self.port <= 65535:
            logger.error("Invalid exporter port: port must be in [1, 65535].")
            return False, "Invalid config: exporter's port"

        return True, "Exporter config is valid."


class RenderableExporter(BaseExporter):
    """A class representing an exporter that needs to render its configuration."""

    # pylint: disable=too-many-instance-attributes

    exporter_config_path: Optional[Path] = None

    def __init__(self, charm_dir: Path, config: ConfigData, settings: ExporterSettings) -> None:
        """Initialize the Exporter class."""
        self.charm_dir = charm_dir

        self.port: int

        self.settings = settings
        self.environment = Environment(loader=FileSystemLoader(charm_dir / "templates"))
        self.service_template = self.environment.get_template(self.settings.service_template)
        self.exporter_service_path = self.settings.service_path
        self.exporter_name = self.settings.name

        self.log_level = str(config["exporter-log-level"])

    def resources_exist(self) -> bool:
        """Return true if required resources exist.

        Overwrite this method if there are resources need to be installed.
        """
        return True

    def install_resources(self) -> bool:
        """Install the necessary resources for the exporter service.

        Overwrite this method if there are resources need to be installed.
        """
        logger.debug("No required resources for %s", self.__class__.__name__)
        return True

    def remove_resources(self) -> bool:
        """Remove exporter resources.

        Overwrite this method if there are resources need to be removed.
        """
        return True

    def remove_config(self) -> bool:
        """Remove exporter configuration file."""
        if self.exporter_config_path is not None and self.exporter_config_path.exists():
            return remove_file(self.exporter_config_path)
        return True

    def remove_service(self) -> bool:
        """Remove exporter service file."""
        if self.exporter_service_path.exists():
            return remove_file(self.exporter_service_path)
        return True

    def _restart(self) -> None:
        """Restart the exporter daemon."""
        systemd.service_restart(self.exporter_name)

    def enable_and_start(self) -> None:
        """Enable and start the exporter service."""
        systemd.service_enable(self.exporter_name)
        systemd.service_start(self.exporter_name)

    def disable_and_stop(self) -> None:
        """Disable and stop the exporter service."""
        systemd.service_disable(self.exporter_name)
        systemd.service_stop(self.exporter_name)

    def check_active(self) -> bool:
        """Check if the exporter is active or not."""
        return systemd.service_running(self.exporter_name)

    def check_health(self) -> bool:
        """Check if the exporter daemon is healthy or not."""
        return not systemd.service_failed(self.exporter_name)

    def _render_service(self, params: Dict[str, str]) -> bool:
        """Render and install exporter service file."""
        content = self.service_template.render(**params)
        return write_to_file(self.exporter_service_path, content)

    def configure(self) -> bool:
        """Configure the exporter by rendering templates."""
        if self.exporter_config_path is not None:
            content = self._render_config_content()
            return write_to_file(self.exporter_config_path, content, mode=0o600)
        return True

    def _render_config_content(self) -> str:
        """Overwrite this method to render config content."""
        return ""

    def render_service(self) -> bool:
        """Render required files for service."""
        return self._render_service({})

    def verify_render_files_exist(self) -> bool:
        """Verify if service installation is done."""
        config_file_exists = True
        if self.exporter_config_path is not None:
            config_file_exists = self.exporter_config_path.exists()
        service_file_exists = self.exporter_service_path.exists()
        return service_file_exists and config_file_exists

    def install(self) -> bool:
        """Install the exporter."""
        logger.info("Installing %s.", self.exporter_name)

        # Install resources
        install_resource_success = self.install_resources()
        if not install_resource_success:
            logger.error("Failed to install %s resources.", self.exporter_name)
            return False
        if not self.resources_exist():
            logger.error("%s resources are not installed properly.", self.exporter_name)
            # pylint: disable=too-many-instance-attributes
            return False

        # Render config
        configure_success = self.configure()
        if not configure_success:
            logger.error("Failed to render config files for %s.", self.exporter_name)
            return False

        # Install service
        render_service_success = self.render_service()
        if not render_service_success:
            logger.error("Failed to install %s.", self.exporter_name)
            return False

        if not self.verify_render_files_exist():
            logger.error("%s is not installed properly.", self.exporter_name)
            return False

        systemd.daemon_reload()

        logger.info("%s installed.", self.exporter_name)
        return True

    def uninstall(self) -> bool:
        """Uninstall the exporter."""
        logger.info("Uninstalling %s.", self.exporter_name)
        service_removed = self.remove_service()
        config_removed = self.remove_config()
        resources_removed = self.remove_resources()
        if not (service_removed and config_removed and resources_removed):
            logger.error("Failed to uninstall %s.", self.exporter_name)
            return False
        systemd.daemon_reload()
        logger.info("%s uninstalled.", self.exporter_name)
        return True

    def restart(self) -> None:
        """Restart exporter service with retry."""
        logger.info("Restarting exporter - %s", self.exporter_name)
        try:
            for i in range(1, self.settings.health_retry_count + 1):
                logger.warning("Restarting exporter - %d retry", i)
                self._restart()
                sleep(self.settings.health_retry_timeout)
                if self.check_active():
                    logger.info("Exporter - %s active after restart.", self.exporter_name)
                    break
            if not self.check_active():
                logger.error("Failed to restart exporter - %s.", self.exporter_name)
                raise ExporterError()
        except Exception as err:  # pylint: disable=W0718
            logger.error("Exporter %s crashed unexpectedly: %s", self.exporter_name, err)
            raise ExporterError() from err

    def validate_exporter_configs(self) -> Tuple[bool, str]:
        """Validate the static and runtime config options for the exporter."""
        valid, msg = super().validate_exporter_configs()
        if not valid:
            return valid, msg

        allowed_log_level_choices = {"DEBUG", "INFO", "WARNING", "ERROR", "CRITICAL"}
        if self.log_level.upper() not in allowed_log_level_choices:
            logger.error(
                "Invalid exporter-log-level: log-level must be in %s (case-insensitive).",
                allowed_log_level_choices,
            )
            return False, "Invalid config: 'exporter-log-level'"
        return True, "Exporter config is valid."


def write_to_file(path: Path, content: str, mode: Optional[int] = None) -> bool:
    """Write to file with provided content."""
    success = True
    try:
        logger.info("Writing file to %s.", path)
        fileobj = (
            os.fdopen(os.open(path, os.O_CREAT | os.O_WRONLY, mode), "w", encoding="utf-8")
            if mode
            # create file with default permissions based on default OS umask
            else open(path, "w", encoding="utf-8")  # pylint: disable=consider-using-with
        )
        with fileobj as file:
            file.write(content)
    except (NotADirectoryError, PermissionError) as err:
        logger.error(err)
        logger.info("Writing file to %s - Failed.", path)
        success = False
    else:
        logger.info("Writing file to %s - Done.", path)
    return success


def remove_file(path: Path) -> bool:
    """Remove file."""
    success = True
    try:
        logger.info("Removing file '%s'.", path)
        if path.exists():
            path.unlink()
    except PermissionError as err:
        logger.error(err)
        logger.info("Removing file '%s' - Failed.", path)
        success = False
    else:
        logger.info("Removing file '%s' - Done.", path)
    return success


class SnapExporter(BaseExporter):
    """A class representing a snap exporter."""

    exporter_name: str
    channel: str
    port: int
    strategy: SnapStrategy

    def __init__(self, config: ConfigData):
        """Init."""
        self.config = config

    @property
    def snap_client(self) -> snap.Snap:
        """Return the snap client."""
        return snap.SnapCache()[self.strategy.snap]

    @staticmethod
    def hw_tools() -> Set[HWTool]:
        """Return hardware tools to watch."""
        return set()

    def install(self) -> bool:
        """Install the snap from a channel.

        Returns true if the install is successful, false otherwise.
        """
        try:
            self.strategy.install()
            self.enable_and_start()
            return self.snap_client.present is True
        except Exception:  # pylint: disable=broad-except
            return False

    def uninstall(self) -> bool:
        """Uninstall the snap.

        Returns true if the uninstall is successful, false otherwise.
        """
        try:
            self.strategy.remove()

        # using the snap.SnapError will result into:
        # TypeError: catching classes that do not inherit from BaseException is not allowed
        except Exception as err:  # pylint: disable=broad-except
            logger.error("Failed to remove %s: %s", self.strategy.snap, err)
            return False

        return self.snap_client.present is False

    def enable_and_start(self) -> None:
        """Enable and start the exporter services."""
        self.snap_client.start(list(self.snap_client.services.keys()), enable=True)

    def disable_and_stop(self) -> None:
        """Disable and stop the services."""
        self.snap_client.stop(list(self.snap_client.services.keys()), disable=True)

    def restart(self) -> None:
        """Restart the exporter daemon."""
        self.snap_client.restart(reload=True)

    def set(self, snap_config: dict) -> bool:
        """Set config options for the snap service.

        Return true if successfully updated snap config, otherwise false.
        """
        try:
            self.snap_client.set(snap_config, typed=True)
        except snap.SnapError as err:
            logger.error("Failed to update snap configs %s: %s", self.strategy.snap, err)
            return False
        return True

    def check_health(self) -> bool:
        """Check if all services are active.

        Returns true if the service is healthy, false otherwise.
        """
        return self.strategy.check()

    def configure(self) -> bool:
        """Set the necessary exporter configurations or change snap channel.

        Returns true if the configure is successful, false otherwise.
        """
        return self.install()


class DCGMExporter(SnapExporter):
    """A class representing the DCGM exporter and the metric endpoints."""

    exporter_name: str = "dcgm"
    port: int = 9400
    snap_common: Path = Path("/var/snap/dcgm/common/")
    metric_config: str = "dcgm-exporter-metrics-file"

    def __init__(self, charm_dir: Path, config: ConfigData):
        """Init."""
        self.strategy = DCGMExporterStrategy(str(config["dcgm-snap-channel"]))
        self.charm_dir = charm_dir
        self.metrics_file = self.charm_dir / "src/gpu_metrics/dcgm_metrics.csv"
        self.metric_config_value = self.metrics_file.name
        super().__init__(config)

    def install(self) -> bool:
        """Install the DCGM exporter and configure custom metrics."""
        if not super().install():
            return False

        logger.info("Creating a custom metrics file and configuring the DCGM snap to use it")
        try:
            shutil.copy(self.metrics_file, self.snap_common)
            self.snap_client.set({self.metric_config: self.metric_config_value})
            self.snap_client.restart(reload=True)
        except Exception as err:  # pylint: disable=broad-except
            logger.error("Failed to configure custom DCGM metrics: %s", err)
            return False

        return True

    @staticmethod
    def hw_tools() -> Set[HWTool]:
        """Return hardware tools to watch."""
        return {HWTool.DCGM}

    def validate_exporter_configs(self) -> Tuple[bool, str]:
        """Validate the if the DCGM exporter is able to run."""
        valid, msg = super().validate_exporter_configs()
        if not valid:
            return valid, msg

        try:
            subprocess.check_call("nvidia-smi", timeout=60)
            return valid, msg
        except (FileNotFoundError, subprocess.CalledProcessError):
            logger.warning(
                "nvidia-smi is not working. It's necessary to manually remove and install "
                "a different NVIDIA driver until nvidia-smi is working. See the docs for more "
                "details: https://ubuntu.com/server/docs/nvidia-drivers-installation"
            )
            return (
                False,
                "Failed to communicate with NVIDIA driver. Manual intervention is required.",
            )


class SmartCtlExporter(SnapExporter):
    """A class representing the smartctl exporter and the metric endpoints."""

    exporter_name: str = "smartctl-exporter"

    def __init__(self, config: ConfigData) -> None:
        """Initialize the SmartctlExporter class."""
        self.port = int(config["smartctl-exporter-port"])
        self.log_level = str(config["exporter-log-level"])
        self.strategy = SmartCtlExporterStrategy(str(config["smartctl-exporter-snap-channel"]))
        super().__init__(config)

    @staticmethod
    def hw_tools() -> Set[HWTool]:
        """Return hardware tools to watch."""
        return {HWTool.SMARTCTL_EXPORTER}

    def configure(self) -> bool:
        """Set the necessary exporter configurations or change snap channel."""
        return super().configure() and self.set(
            {
                "log.level": self.log_level.lower(),
                "web.listen-address": f":{self.port}",
            }
        )


class HardwareExporter(RenderableExporter):
    """A class representing the hardware exporter and the metric endpoints."""

    required_config: bool = True

    def __init__(self, charm_dir: Path, config: ConfigData, available_tools: Set[HWTool]) -> None:
        """Initialize the Hardware Exporter class."""
        super().__init__(charm_dir, config, HARDWARE_EXPORTER_SETTINGS)

        self.config_template = self.environment.get_template(self.settings.config_template)
        self.exporter_config_path = self.settings.config_path
        self.port = int(config["hardware-exporter-port"])
        self.config = config
        self.available_tools = available_tools
        self.collect_timeout = int(config["collect-timeout"])
        self.bmc_address = get_bmc_address()

    def _render_config_content(self) -> str:
        """Render and install exporter config file."""
        collectors = set()
        for tool in self.enabled_tools:
            collector = HARDWARE_EXPORTER_COLLECTOR_MAPPING.get(tool)
            if collector is not None:
                collectors.add(collector)
        content = self.config_template.render(
            PORT=self.port,
            LEVEL=self.log_level,
            COLLECT_TIMEOUT=self.collect_timeout,
            COLLECTORS=collectors,
            REDFISH_ENABLE=HWTool.REDFISH in self.enabled_tools,
            REDFISH_HOST=self.redfish_conn_params.get("host", ""),
            REDFISH_USERNAME=self.redfish_conn_params.get("username", ""),
            REDFISH_PASSWORD=self.redfish_conn_params.get("password", ""),
            REDFISH_CLIENT_TIMEOUT=self.redfish_conn_params.get("timeout", ""),
        )
        return content

    @property
    def enabled_tools(self) -> Set[HWTool]:
        """Get the enabled hardware tools.

        Tools that are available, but disabled should not be used on prometheus hardware exporter.
        """
        enabled_tools = self.available_tools.copy()
        if self.config["redfish-disable"]:
            enabled_tools.discard(HWTool.REDFISH)
        return enabled_tools

    def render_service(self) -> bool:
        """Render required files for service."""
        service_rendered = self._render_service(
            {
                "CHARMDIR": str(self.charm_dir),
                "CONFIG_FILE": str(self.exporter_config_path),
            }
        )
        return service_rendered

    def validate_exporter_configs(self) -> Tuple[bool, str]:
        """Validate the static and runtime config options for the exporter."""
        valid, msg = super().validate_exporter_configs()
        if not valid:
            return valid, msg

        if HWTool.REDFISH in self.enabled_tools and self.redfish_conn_params_valid() is False:
            logger.error("Invalid redfish credentials.")
            return False, "Invalid config: 'redfish-username' or 'redfish-password'"

        return True, "Exporter config is valid."

    def redfish_conn_params_valid(self) -> bool:
        """Check if redfish connections parameters is valid or not.

        Verifies the connection parameters if redfish is enabled. If the redfish connection
        parameters are valid, it returns True; if not valid, it returns False.
        """
        if not (
            self.redfish_conn_params.get("username", "")
            and self.redfish_conn_params.get("password", "")
        ):
            logger.warning("Empty redfish username/password, skip validation.")
            return False

        redfish_obj = None
        try:
            redfish_obj = redfish_client(
                base_url=self.redfish_conn_params.get("host", ""),
                username=self.redfish_conn_params.get("username", ""),
                password=self.redfish_conn_params.get("password", ""),
                timeout=self.redfish_conn_params.get(
                    "timeout", self.settings.redfish_timeout  # type: ignore
                ),
                max_retry=self.settings.redfish_max_retry,  # type: ignore
            )
            redfish_obj.login(auth="session")
        except InvalidCredentialsError as e:
            result = False
            logger.error("invalid redfish credential: %s", str(e))
        except Exception as e:  # pylint: disable=W0718
            result = False
            logger.error("cannot connect to redfish: %s", str(e))
        else:
            result = True
        finally:
            # Make sure to close connection at the end
            if redfish_obj:
                redfish_obj.logout()

        return result

    @property
    def redfish_conn_params(self) -> Dict[str, Any]:
        """Get redfish connection parameters."""
        return {
            "host": f"https://{self.bmc_address}",
            "username": self.config["redfish-username"],
            "password": self.config["redfish-password"],
            "timeout": self.config["collect-timeout"],
        }

    @staticmethod
    def hw_tools() -> Set[HWTool]:
        """Return hardware tools to watch."""
        return {
            HWTool.STORCLI,
            HWTool.SSACLI,
            HWTool.SAS2IRCU,
            HWTool.SAS3IRCU,
            HWTool.PERCCLI,
            HWTool.IPMI_DCMI,
            HWTool.IPMI_SEL,
            HWTool.IPMI_SENSOR,
            HWTool.REDFISH,
        }<|MERGE_RESOLUTION|>--- conflicted
+++ resolved
@@ -1,14 +1,12 @@
 """Exporter service helper."""
 
 import os
-<<<<<<< HEAD
+import shutil
 import subprocess
-=======
-import shutil
->>>>>>> a4fad0b1
 from abc import ABC, abstractmethod
 from logging import getLogger
 from pathlib import Path
+from subprocess import CalledProcessError
 from time import sleep
 from typing import Any, Dict, Optional, Set, Tuple
 
@@ -448,7 +446,8 @@
         try:
             subprocess.check_call("nvidia-smi", timeout=60)
             return valid, msg
-        except (FileNotFoundError, subprocess.CalledProcessError):
+        except (FileNotFoundError, CalledProcessError) as e:
+            logger.error(e)
             logger.warning(
                 "nvidia-smi is not working. It's necessary to manually remove and install "
                 "a different NVIDIA driver until nvidia-smi is working. See the docs for more "
